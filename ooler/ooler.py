--- conflicted
+++ resolved
@@ -14,12 +14,7 @@
         self.client = None
         self.logger = logging.getLogger(__name__)
         self.logger.setLevel(logging.DEBUG)
-<<<<<<< HEAD
-=======
         self.device_temperature_unit = None
-        if self.stay_connected:
-            self.connect()
->>>>>>> e5427dfc
 
     async def connect(self) -> None:
         """Attempt to connect to the Ooler"""
@@ -31,11 +26,8 @@
         await self.client.connect()
         self.logger.info(f"Connected to {self.address}")
 
-
         if not self.client.is_connected:
-            raise ConnectionError(
-                "Failed to connect to Ooler"
-            )
+            raise ConnectionError("Failed to connect to Ooler")
 
     async def _request_characteristic(self, uuid: str) -> bytes:
         """Request a characteristic, handling connections and the like"""
@@ -75,38 +67,23 @@
         f_float = (deg_c * 1.8) + 32
         return round(f_float)
 
-<<<<<<< HEAD
+    async def get_actual_temperature_raw(self) -> int:
+        """Get the current tempterature in whatever the Ooler is configured for"""
+        return int.from_bytes(
+            await self._request_characteristic(constants.ACTUAL_TEMP), byteorder="big"
+        )
+
     async def get_actual_temperature_f(self) -> int:
         """Get the current tempterature in Fahrenheit"""
-        return int.from_bytes(
-            await self._request_characteristic(constants.ACTUAL_TEMP_F), byteorder="big"
-        )
+        if await self.get_temperature_unit() == constants.TemperatureUnit.Celsius:
+            return self._f_to_c(await self.get_actual_temperature_raw())
+        return await self.get_actual_temperature_raw()
 
     async def get_actual_temperature_c(self) -> int:
         """Get the current tempterature in Celsius"""
-        return self._f_to_c(await self.get_actual_temperature_f())
-=======
-    @property
-    def _actual_temperature_raw(self) -> int:
-        """Get the current tempterature in whatever the Ooler is configured for"""
-        return int.from_bytes(
-            self._request_characteristic(constants.ACTUAL_TEMP), byteorder="big"
-        )
-
-    @property
-    def actual_temperature_f(self) -> int:
-        """Get the current tempterature in Fahrenheit"""
-        if self.temperature_unit == constants.TemperatureUnit.Celsius:
-            return self._c_to_f(self._actual_temperature_raw)
-        return self._actual_temperature_raw
-
-    @property
-    def actual_temperature_c(self) -> int:
-        """Get the current tempterature in Celsius"""
-        if self.temperature_unit == constants.TemperatureUnit.Fahrenheit:
-            return self._f_to_c(self._actual_temperature_raw)
-        return self._actual_temperature_raw
->>>>>>> e5427dfc
+        if await self.get_temperature_unit() == constants.TemperatureUnit.Fahrenheit:
+            return self._f_to_c(await self.get_actual_temperature_raw())
+        return await self.get_actual_temperature_raw()
 
     async def get_desired_temperature_f(self) -> int:
         """Get the desired tempterature in Fahrenheit"""
@@ -138,22 +115,16 @@
             constants.POWER_STATUS, value.to_bytes(1, byteorder="big")
         )
 
-<<<<<<< HEAD
-    async def get_fan_speed(self) -> constants.FanSpeed:
-=======
-    @property
-    def temperature_unit(self) -> constants.TemperatureUnit:
+    async def get_temperature_unit(self) -> constants.TemperatureUnit:
         """Return the temperature unit of the Ooler"""
         if self.device_temperature_unit is None:
-            unit = self._request_characteristic(constants.DISPLAY_TEMPERATURE_UNIT)
+            unit = await self._request_characteristic(constants.DISPLAY_TEMPERATURE_UNIT)
             self.device_temperature_unit = constants.TemperatureUnit(
                 int.from_bytes(unit, byteorder="big")
             )
         return self.device_temperature_unit
 
-    @property
-    def fan_speed(self) -> constants.FanSpeed:
->>>>>>> e5427dfc
+    async def get_fan_speed(self) -> constants.FanSpeed:
         """Return the fan mode of the Ooler"""
         speed = await self._request_characteristic(constants.FAN_SPEED)
         return constants.FanSpeed(int.from_bytes(speed, byteorder="big"))
@@ -188,8 +159,12 @@
 
     async def set_cleaning(self, value: bool) -> None:
         """Tell the device to clean"""
-        await self._write_characteristic(constants.CLEAN, value.to_bytes(1, byteorder="big"))
+        await self._write_characteristic(
+            constants.CLEAN, value.to_bytes(1, byteorder="big")
+        )
 
     async def get_name(self) -> str:
         """Get the name of the Ooler"""
-        return (await self._request_characteristic(constants.NAME)).decode(encoding="ascii")+        return (await self._request_characteristic(constants.NAME)).decode(
+            encoding="ascii"
+        )